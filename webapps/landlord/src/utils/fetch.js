--- conflicted
+++ resolved
@@ -127,12 +127,6 @@
 
 export const apiFetcher = () => {
   if (!apiFetch) {
-<<<<<<< HEAD
-    const baseURL = isServer() 
-      ? config.DOCKER_GATEWAY_URL || config.GATEWAY_URL
-      : config.BASE_PATH || '';
-
-=======
     // create an axios instance
     const baseURL = `${
       isServer()
@@ -159,7 +153,6 @@
         );
       }
     }
->>>>>>> 46659d14
     apiFetch = axios.create({
       baseURL: `${baseURL}/api/v2`,
       timeout: 30000,
